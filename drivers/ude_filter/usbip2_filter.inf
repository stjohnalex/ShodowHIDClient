; Copyright (C) 2022 - 2023 Vadym Hrynchyshyn <vadimgrn@gmail.com>
;
; usbip2_filter.inf
; Upper-level class filter primitive driver (since Windows 10 version 1903).
;
; Target OS Version is Win10 1809, for this reason must be used
; "RUNDLL32.EXE SETUPAPI.DLL,InstallHinfSection DefaultInstall ...", 
; "pnputil /add-driver .\usbip2_filter.inf /install" fails to install a service on old systems.
;
; @google Creating a new primitive driver
; @see https://github.com/desowin/usbpcap/blob/master/USBPcapDriver/USBPcap.inx
; @see https://github.com/desowin/usbpcap/blob/master/nsis/USBPcap.nsi

[Version]
Signature="$WINDOWS NT$"
Class=USB
ClassGuid={36FC9E60-C465-11CF-8056-444553540000} ; Devguid.h, GUID_DEVCLASS_USB, USB host controllers and USB hubs
Provider=%Manufacturer%
CatalogFile=usbip2_filter.cat
PnpLockDown=1

[DestinationDirs]
DefaultDestDir = 12 ; 13 -> RUNDLL32.EXE SETUPAPI.DLL,InstallHinfSection DefaultInstall... -> Installation failed

[SourceDisksNames]
1 = "USBip Filter Installation Disk"

[SourceDisksFiles]
usbip2_filter.sys = 1
<<<<<<< HEAD
=======

[DefaultInstall.NT$ARCH$]
CopyFiles = files_list
>>>>>>> cc3db251

[DefaultUninstall.NT$ARCH$]
LegacyUninstall = 1
DelFiles = files_list ; file remains if use @usbip2_filter.sys

[files_list]
usbip2_filter.sys

[DefaultInstall.NT$ARCH$.Services]
AddService = usbip2_filter,,usbip2_filter_Service_Inst

[DefaultUninstall.NT$ARCH$.Services]
DelService = usbip2_filter,0x00000200 ; SPSVCINST_STOPSERVICE -> stop the service before deleting it

[usbip2_filter_Service_Inst]
DisplayName    = %DisplayName%
ServiceType    = 1               ; SERVICE_KERNEL_DRIVER
StartType      = 3               ; SERVICE_DEMAND_START
ErrorControl   = 1               ; SERVICE_ERROR_NORMAL
ServiceBinary  = %12%\usbip2_filter.sys
AddReg         = usbip2_filter_Service_AddReg

[usbip2_filter_Service_AddReg]
; Inflight Trace Recorder (IFR) parameter "VerboseOn".
; The default setting of zero causes the IFR to log errors, warnings, and informational events
HKR,Parameters,VerboseOn,0x00010001,1 ; show TRACE_LEVEL_VERBOSE

[Strings]
Manufacturer="USBIP-WIN2"
DisplayName="USBip Upper Class Filter" ; for device and service<|MERGE_RESOLUTION|>--- conflicted
+++ resolved
@@ -27,12 +27,9 @@
 
 [SourceDisksFiles]
 usbip2_filter.sys = 1
-<<<<<<< HEAD
-=======
 
 [DefaultInstall.NT$ARCH$]
 CopyFiles = files_list
->>>>>>> cc3db251
 
 [DefaultUninstall.NT$ARCH$]
 LegacyUninstall = 1
